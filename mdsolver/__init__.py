import sys
import time
import tqdm
import datetime
import numpy as np
import warnings
warnings.filterwarnings("ignore", category=RuntimeWarning)


class MDSolver:
    """ Initialize the MDSolver class. This includes defining the
    time scales, initialize positions and velocities, and define
    matplotlib fixes.

    Parameters
    ----------
    positions : obj
        class object defined by initpositions.py. Face-centered cube
        with length 3 and 4 particles as default.
    velocity : obj
        class object defined by initvelocities.py. No velocity as default.
    boundaries : obj
        class object defined by boundaryconditions.py. Open boundaries
        as default.
    T : float
        total time
    dt : float
        time step
    """

    from .dump import Dump
    from .thermo import Thermo
    from .initposition import FCC
    from .initvelocity import Zero
    from .boundary import Open
    from .integrator import VelocityVerlet
    from .potential import LennardJones

    def __init__(self, dt, position, velocity=Zero(), boundary=Open(), info=True):

        self.t = 0
        self.dt = dt

        # Initialize position
        self.r = position()

        # Initialize velocity
        self.v = velocity(self.r.shape)

        self.numparticles, self.numdimensions = self.r.shape

        # Set objects
        self.compute_poteng = False
        self.boundary = boundary
        self.integrator = self.VelocityVerlet(self)
        self.potential = self.LennardJones(self, cutoff=3)

        # Initialize acceleration
        self.a, _ = self.potential(self.r)

        # Initialize the number of times each particle has touched the wall
        self.n = np.zeros_like(self.r)

        # print to terminal
        self.info = info
        if self.info:
            self.print_to_terminal()

        self.dumpobj = self.Dump(np.inf, "dump.xyz", ())
        self.thermoobj = self.Thermo(np.inf, "log.mdsolver", ())

    def __repr__(self):
        return "MDSolver base class"

    def print_to_terminal(self):
        """ Print information to terminal
        """
        now = datetime.datetime.now()
        print(f"Simulation started on {now:%Y-%m-%d %H:%M:%S}")
        print("\n" + 14 * "=", " SYSTEM INFORMATION ", 14 * "=")
        print("Number of particles:  ", self.numparticles)
        print("Number of dimensions: ", self.numdimensions)
        print("")
        print("Potential:            ", self.potential)
        print("Boundary conditions:  ", self.boundary)
        print("Integrator:           ", self.integrator)
        print("Timestep:             ", self.dt)
        print(50 * "=")

    def set_potential(self, potential):
        """Set force-field
        """
        if self.info:
            print("\nPotential changed, new potential: ", str(potential))
        self.potential = potential

    def set_integrator(self, integrator):
        """Set integrator
        """
        if self.info:
            print("\nIntegrator changed, new integrator: ", str(integrator))
        self.integrator = integrator

    def dump(self, freq, file, *quantities):
        """Dump atom-quantities to file
        """
        if self.info:
            print(f"\nDumping every {freq}th (", ", ".join(quantities), f") to file '{file}'")
        self.dumpobj = self.Dump(freq, file, quantities)

    def thermo(self, freq, file, *quantities):
        """Print thermo-quantities to file
        """
        if self.info:
            print(f"\nPrinting every {freq}th (", ", ".join(quantities), f") to file '{file}'")
        if "poteng" in quantities:
            self.compute_poteng = True
        else:
            self.compute_poteng = False
        self.thermoobj = self.Thermo(freq, file, quantities)

    def snapshot(self, filename, vel=False):
        """Take snapshot of system and write to xyz-file
        """
        if self.info:
            print(f"\nSnapshot saved to file '{filename}'")
        if vel:
            lst = ('x', 'y', 'z', 'vx', 'vy', 'vz')
        else:
            lst = ('x', 'y', 'z')
        tmp_dumpobj = self.Dump(1, filename, lst[:self.numdimensions])
        tmp_dumpobj(self)
        del tmp_dumpobj

    def write_rdf(self, filename, max_radius, nbins="auto"):
        """Radial distribution function (RDF)
        """
<<<<<<< HEAD
        print(f"\nWriting radial distribution function to file '{filename}'")
        print(f"Max radius: {max_radius}. Number of bins: {nbins}")
        bin_edges = np.linspace(0, max_radius, nbins)
        bin_centres = 0.5*(bin_edges[1:] + bin_edges[:-1])
        bin_size = bin_edges[1] - bin_edges[0]
=======
        if self.info:
            print(f"\nWriting radial distribution function to file '{filename}'")
            print(f"Max radius: {max_radius}. Number of bins: {nbins}")
>>>>>>> 60c24dc7

        # volume computation
        min_ = np.min(self.r, axis=0)
        max_ = np.max(self.r, axis=0)
        length = max_ - min_
        volume = np.prod(length)
    
        # compute distance between all particles (with PBC)
        x, y = self.r[:, np.newaxis, :], self.r[np.newaxis, :, :]
        dr = x - y
        dr = self.boundary.checkDistance(dr)
        drNorm = np.linalg.norm(dr, axis=2).flatten()
    
        # count number of distances within each bin
        n, bin_edges = np.histogram(drNorm, bins=nbins, range=(0, max_radius))
        n[0] = 0
    
        # find bin centeres and bin widths
        bin_centres = 0.5 * (bin_edges[1:] + bin_edges[:-1])
        bin_sizes = bin_edges[1:] - bin_edges[:-1]

<<<<<<< HEAD
        x, y = self.r[:, np.newaxis, :], self.r[np.newaxis, :, :]
        dr = x - y
        dr -= np.round(dr/length)*length
        drNorm = np.linalg.norm(dr, axis=2).flatten()

        n = np.histogram(drNorm, bins=bin_edges)[0]
        print(n)
        n[0] = 0

        norm = [1, 2*np.pi*bin_centres, 4*np.pi*bin_centres**2]
        rdf = (volume / self.numparticles**2) * n / (norm[self.numdimensions-1]*bin_size)
        np.savetxt(filename, rdf)
=======
        # normalize 
        norm = [1, 2*np.pi*bin_centres, 4*np.pi*bin_centres**2]
        rdf = (volume / self.numparticles**2) * n / (norm[self.numdimensions-1]*bin_sizes)
        np.savetxt(filename, [bin_centres, rdf])
>>>>>>> 60c24dc7

    def run(self, steps, out="tqdm"):
        """ Integration loop. Computes the time-development of position and
        velocity using a given integrator and inter-atomic potential.

        Parameters
        ----------
        potential : obj
            object defining the inter-atomic potential
        integrator : obj
            object defining the integrator
        """
        if self.info:
            print(f"\nRunning {steps} time steps. Output mode {out}")
        self.t0 = self.t

        # Integration loop
        iterations = range(self.t0, self.t0 + steps + 1)
        if out == "tqdm":
            sys.stdout.flush()
            iterations = tqdm.tqdm(iterations)
        elif out == "log":
            self.thermoobj.write_header()
        # else: whatever else will give no output ("no", "off", "false" etc)

        start = time.time()
        for self.t in iterations:
            self.r, n, self.v, self.a, self.u = self.integrator(self.r, self.v, self.a)
            self.n += n

            self.dumpobj(self)
            log = self.thermoobj(self)
            if out == "log":
                print(log, end="")

            self.t += 1
        end = time.time()
        if out == "log":
            print("Elapsed time: ", end-start)
        self.dumpobj.f.flush()
        self.thermoobj.f.flush()

    def __del__(self):
        del self.dumpobj, self.thermoobj<|MERGE_RESOLUTION|>--- conflicted
+++ resolved
@@ -135,17 +135,9 @@
     def write_rdf(self, filename, max_radius, nbins="auto"):
         """Radial distribution function (RDF)
         """
-<<<<<<< HEAD
-        print(f"\nWriting radial distribution function to file '{filename}'")
-        print(f"Max radius: {max_radius}. Number of bins: {nbins}")
-        bin_edges = np.linspace(0, max_radius, nbins)
-        bin_centres = 0.5*(bin_edges[1:] + bin_edges[:-1])
-        bin_size = bin_edges[1] - bin_edges[0]
-=======
         if self.info:
             print(f"\nWriting radial distribution function to file '{filename}'")
             print(f"Max radius: {max_radius}. Number of bins: {nbins}")
->>>>>>> 60c24dc7
 
         # volume computation
         min_ = np.min(self.r, axis=0)
@@ -167,25 +159,10 @@
         bin_centres = 0.5 * (bin_edges[1:] + bin_edges[:-1])
         bin_sizes = bin_edges[1:] - bin_edges[:-1]
 
-<<<<<<< HEAD
-        x, y = self.r[:, np.newaxis, :], self.r[np.newaxis, :, :]
-        dr = x - y
-        dr -= np.round(dr/length)*length
-        drNorm = np.linalg.norm(dr, axis=2).flatten()
-
-        n = np.histogram(drNorm, bins=bin_edges)[0]
-        print(n)
-        n[0] = 0
-
-        norm = [1, 2*np.pi*bin_centres, 4*np.pi*bin_centres**2]
-        rdf = (volume / self.numparticles**2) * n / (norm[self.numdimensions-1]*bin_size)
-        np.savetxt(filename, rdf)
-=======
         # normalize 
         norm = [1, 2*np.pi*bin_centres, 4*np.pi*bin_centres**2]
         rdf = (volume / self.numparticles**2) * n / (norm[self.numdimensions-1]*bin_sizes)
         np.savetxt(filename, [bin_centres, rdf])
->>>>>>> 60c24dc7
 
     def run(self, steps, out="tqdm"):
         """ Integration loop. Computes the time-development of position and
